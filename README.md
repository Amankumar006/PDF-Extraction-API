--- conflicted
+++ resolved
@@ -1,57 +1,59 @@
 # PDF-Extraction-API
-<<<<<<< HEAD
-=======
-# PDF-Extraction-API
->>>>>>> 6800146a
 
-A Node.js based API service for extracting text and metadata from PDF files.
+A Python-based API service for extracting text, images, and metadata from PDF files.
 
 ## Features
 
 - Extract text content from PDF files
-- Parse and structure extracted content
+- Extract images from PDF files
+- Extract metadata from PDF files
+- OCR capabilities for scanned PDFs
+- Performance optimization options
+- Caching capabilities
 - RESTful API endpoints for PDF processing
-- Support for multiple file uploads
+- Web interface for easy file uploads
 - Error handling and validation
 
 ## Prerequisites
 
-- Node.js (v14 or higher)
-- MongoDB
-- NPM or Yarn
+- Python 3.11 or higher
+- pip (Python package manager)
 
 ## Installation
 
 1. Clone the repository:
 ```bash
-git clone https://github.com/yourusername/pdf-extraction-api.git
-cd pdf-extraction-api
+git clone https://github.com/Amankumar006/PDF-Extraction-API.git
+cd PDF-Extraction-API
 ```
 
 2. Install dependencies:
 ```bash
-npm install
-```
-
-3. Set up environment variables:
-Create a `.env` file with:
-```
-PORT=3000
-MONGODB_URI=your_mongodb_connection_string
+pip install -r requirements.txt
 ```
 
 ## Usage
 
-1. Start the server:
+1. Start the API server:
 ```bash
-npm start
+python3 api_server.py
 ```
 
-2. API Endpoints:
+2. Start the web server:
+```bash
+python3 main.py
+```
 
-- `POST /api/upload` - Upload PDF file(s)
-- `GET /api/extract/:id` - Get extracted content
-- `GET /api/status/:id` - Check extraction status
+3. Access the application:
+- Web Interface: http://localhost:5001
+- API Documentation: http://localhost:8000/docs
+
+## API Endpoints
+
+- `POST /extract` - Upload and extract content from a PDF file
+- `POST /extract-url` - Extract content from a PDF URL
+- `POST /extract-optimized` - Extract content with performance optimization
+- `POST /clear-cache` - Clear the extraction cache
 
 ## Error Handling
 
@@ -59,7 +61,8 @@
 - Invalid file formats
 - File size limits
 - Processing errors
-- Database connection issues
+- Network issues
+- OCR failures
 
 ## Contributing
 
